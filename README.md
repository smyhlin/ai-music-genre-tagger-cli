--- conflicted
+++ resolved
@@ -1,43 +1,3 @@
-<<<<<<< HEAD
-# Music Tagger with AI and Last.fm Genre Suggestions
-
-This project is a Python-based music tagger that automatically suggests and sets genres for your music files. It leverages two primary sources for genre suggestions:
-
-1.  **AI-based Genre Prediction (musicnn):** Uses deep learning models from the `musicnn` library to analyze audio content and predict relevant genres.  It supports multiple models for robust predictions, including `MSD_musicnn_big`, `MTT_musicnn`, `MTT_vgg`, `MSD_musicnn`, and `MSD_vgg`.  A fallback mechanism ensures that if `MSD_musicnn_big` is unavailable, `MTT_musicnn` is used.  A batch script (`download_big_model.bat`) is provided to download the larger `MSD_musicnn_big` model.
-2.  **Last.fm API:** Queries the Last.fm API to fetch genre tags based on track and artist metadata, providing community-driven genre classifications.  It attempts to retrieve track-specific tags first, and if none are found, it falls back to artist-level tags.
-
-The tagger supports setting genre tags for a wide variety of audio file formats: `.mp3`, `.m4a`, `.flac`, `.ogg`, `.opus`, `.oga`, `.spx`, `.wav`, `.aiff`, `.aif`, `.asf`, `.wma`, `.wmv`, `.ape`, and `.wv`. It uses `mutagen` for robust metadata handling across these formats.
-
-## Features
-
-*   **Automated Genre Suggestion:** Combines AI-powered genre prediction and Last.fm's community tags for comprehensive genre suggestions.
-*   **Multiple AI Models:** Utilizes several `musicnn` models (`MSD_musicnn_big`, `MTT_musicnn`, `MTT_vgg`, `MSD_musicnn`, `MSD_vgg`) with a fallback system for increased accuracy and reliability.
-*   **Last.fm Integration:** Fetches top tags from Last.fm based on artist and track information, with a fallback to artist tags if track tags are unavailable.
-*   **Metadata Extraction:** Extracts artist and track information from music file metadata (ID3, MP4, and other format-specific tags).
-*   **Filename Parsing:** Fallback mechanism to extract artist and track from filenames if metadata is not available.
-*   **Interactive Genre Selection:**  Presents AI and Last.fm suggestions to the user.  The user can:
-    *   Select one or more of the suggested genres.
-    *   Enter custom genres (comma-separated).
-    *   Skip tagging the current file.
-*   **Auto-Apply Tags:** An option to automatically apply the suggested genres without user interaction.
-*   **Batch Processing:** Processes entire directories of music files.
-*   **Extensive File Format Support:**  Handles `.mp3`, `.m4a`, `.flac`, `.ogg`, `.opus`, `.oga`, `.spx`, `.wav`, `.aiff`, `.aif`, `.asf`, `.wma`, `.wmv`, `.ape`, and `.wv` files.
-*   **Robust Error Handling:** Includes error logging and handling for API requests, file operations, metadata extraction, and model loading.
-*   **Interactive Menu System:** A console-based menu with keyboard navigation (arrow keys, Enter, Backspace, Esc) allows users to:
-    *   Select the music root directory.
-    *   Start the tagging process.
-    *   Adjust settings (auto-apply, AI model count, thresholds, enable/disable AI and Last.fm).
-    *   Save settings to a `.env` file.
-*   **Loading Animation:**  A visual loading animation is displayed during AI processing.
-* **Settings Management:** Uses a `.env` file and dedicated settings classes (`AppSettings`, `MusicnnSettings`, `LastFMSettings`) to manage configuration, including API keys, thresholds, and enabled features.  Settings are saved and loaded automatically.
-
-## Installation
-
-### Prerequisites
-
-*   **Python:** Python 3.7.16 (or a compatible version).  Anaconda is recommended.
-*   **pip:** Ensure `pip` is installed.
-=======
 # 🎵🤖 Music Tagger: AI & Last.fm Genre Magic! ✨
 
 This project is a Python-powered music tagger that automatically suggests and sets genres for your music files. 🎧 It's like having a super-smart music librarian! 🤓 It uses two awesome sources to figure out the genres:
@@ -76,7 +36,6 @@
 
 *   **🐍 Python:** You'll need Python 3.7.16 (or a compatible version). Anaconda is a great way to get Python!
 *   **pip:** Make sure you have `pip` installed (it usually comes with Python).
->>>>>>> dbe384fd
 
 ### Steps
 
@@ -94,11 +53,7 @@
     pip install -r requirements.txt
     ```
 
-<<<<<<< HEAD
-    Alternatively, install individually:
-=======
     Or, install them one by one:
->>>>>>> dbe384fd
 
     ```bash
     pip install pydantic requests mutagen musicnn python-dotenv colorama
@@ -106,15 +61,9 @@
 
 3.  **Set up Your Last.fm API Key 🔑:**
 
-<<<<<<< HEAD
-    *   Obtain a Last.fm API key at [https://www.last.fm/api/account/create](https://www.last.fm/api/account/create).
-    *   Create a `.env` file in the project's root directory.
-    *   Add your Last.fm API key and other settings to the `.env` file:
-=======
     *   Get a free API key from Last.fm: [https://www.last.fm/api/account/create](https://www.last.fm/api/account/create)
     *   Create a file named `.env` in the main project folder.
     *   Put your API key and other settings in the `.env` file like this:
->>>>>>> dbe384fd
 
         ```
         LASTFM_API_KEY=YOUR_LASTFM_API_KEY
@@ -127,32 +76,6 @@
         LASTFM_ENABLED=TRUE
         LASTFM_THRESHOLD_WEIGHT=0.6
         ```
-<<<<<<< HEAD
-        Replace `YOUR_LASTFM_API_KEY` with your actual key.  The other settings have default values but can be customized. **Keep your `.env` file secure and do not commit it to version control.**
-
-4. **(Optional but Recommended) Download and Install the `MSD_musicnn_big` model for Enhanced AI Accuracy:**
-
-    *   **Install the base `musicnn` library:** Ensure you have installed `musicnn` as described in step 2 (`pip install -r requirements.txt` or `pip install musicnn`).
-    *   **Run the download script:** Execute the `download_big_model.bat` script:
-        ```bash
-        download_big_model.bat
-        ```
-        This script will download the `MSD_musicnn_big` model files.
-    *   **Manual Installation (Important):**  After the script completes, you need to manually copy the downloaded `MSD_musicnn_big` folder.  Locate the downloaded folder at `musicnn_tagger/MSD_musicnn_big`.
-        *   **Find your Python `site-packages` directory:**  This is where Python libraries installed by `pip` are stored. The location varies depending on your Python installation.  Common locations include:
-            *   Within your Anaconda environment's `Lib\site-packages` folder (if using Anaconda).
-            *   In your system's Python installation directory under `Lib\site-packages`.
-        *   **Navigate to the `musicnn` directory within `site-packages`:**  Inside `site-packages`, find the `musicnn` folder (this folder was created when you installed `musicnn` using `pip`).
-        *   **Copy `MSD_musicnn_big`:** Copy the *entire* `MSD_musicnn_big` folder that was downloaded by the batch script into the `musicnn` folder inside `site-packages`. The path should look something like: `[your_site-packages_path]/musicnn/MSD_musicnn_big`.
-
-        **Note:** This manual step is necessary to place the larger `MSD_musicnn_big` model files in the correct location for the `musicnn` library to find them.
-
-   This step is optional but highly recommended for significantly improved AI genre prediction accuracy. If you skip this step, the tagger will automatically fall back to the `MTT_musicnn` model.
-
-## Usage
-
-1.  **Navigate to the project directory in your terminal.**
-=======
         **Important:** Replace `YOUR_LASTFM_API_KEY` with your *actual* key!  The other settings have good defaults, but you can change them.  **Keep your `.env` file secret! Don't share it or put it in version control.**
 
 4.  **(Optional, but HIGHLY Recommended) Get the Big AI Brain! 🧠💪:**
@@ -178,7 +101,6 @@
 ## Usage 🎶
 
 1.  **Open your terminal and go to the project directory.**
->>>>>>> dbe384fd
 
 2.  **Run the `main.py` script:**
 
@@ -186,113 +108,6 @@
     python main.py
     ```
 
-<<<<<<< HEAD
-3.  **Interactive Menu:**
-
-    *   The script will launch an interactive menu.
-    *   Use the **up** and **down** arrow keys to navigate.
-    *   Use the **left** and **right** arrow keys to change values (e.g., increase/decrease thresholds).  Hold **Shift** with the arrow keys to change values by larger increments.
-    *   Press **Enter** to select an option.
-    *   Press **Backspace** to go back to the parent menu.
-    *   Press **Esc** to return to the root menu.
-
-4.  **Menu Options:**
-
-    *   **Select Music Root Folder:**  Choose the directory containing your music files.  On Windows, a file dialog will open.  On other systems, you'll be prompted to enter the path in the console.
-    *   **Process Directory:**  Starts the tagging process for the selected directory.
-    *   **Settings:**
-        *   **Processing Engine:**
-            *   **Musicnn AI Tagger:**
-                *   **Enable/Disable:** Turn the AI tagger on or off.
-                *   **Models Count:**  Select the number of AI models to use (1-5). More models generally improve accuracy but increase processing time.
-                *   **Threshold Weight:** Set the minimum confidence threshold for AI-suggested genres (0.0 - 1.0).
-                *   **Genres Count:** Set the number of genres the AI should consider (1-10).
-            *   **LastFM Grabber:**
-                *   **Enable/Disable:** Turn the Last.fm tagger on or off.
-                *   **Threshold Weight:** Set the minimum weight threshold for Last.fm tags (0.0 - 1.0).
-        *   **Auto-apply Tags:** Toggle whether to automatically apply suggested tags without user confirmation.
-
-    *   **Exit:**  Exits the program.
-
-5.  **Genre Tagging Process (when "Process Directory" is selected):**
-
-    *   The script will process each music file in the selected directory.
-    *   For each file, it will:
-        *   Display AI-suggested genres (if enabled) in cyan.
-        *   Display Last.fm-suggested genres (if enabled) in magenta.
-        *   Prompt you to enter genres.
-        *   You can:
-            *   Type a genre name.
-            *   Choose from the suggested genres (type the exact suggestion).
-            *   Enter multiple genres separated by commas (e.g., `Rock, Indie, Alternative`).
-            *   Type `skip` to skip tagging the current file.
-            *   Leave the input empty and press Enter to re-prompt.
-    *   If "Auto-apply Tags" is enabled, the script will automatically set the genre tags based on the suggestions (if any) without prompting. If there are no suggestions, and auto-apply is on, the file will be skipped.
-
-6.  **Settings are Saved:**  Changes you make in the menu are automatically saved to the `.env` file.
-
-## Project Structure
-
-```
-.
-├── .env                          # Environment file for API key and settings (keep secret)
-├── main.py                       # Main script to run the music tagger and interactive menu
-├── music_tagger.py              # MusicTagger class: core logic for tagging, metadata handling
-├── README.md                     # Project documentation (this file)
-├── requirements.txt              # List of Python package dependencies
-├── download_big_model.bat        # Batch script to download the MSD_musicnn_big model
-│
-├── lastfm_tagger/                # Last.fm API integration
-│   ├── api_client.py             # Client to interact with Last.fm API
-│   ├── config.py                 # Configuration settings for LastFM (API key, URLs, thresholds)
-│   ├── lastfm_tagger.py          # Logic to fetch and process Last.fm tags, including fallback to artist tags
-│   ├── models.py                 # Pydantic models for Last.fm API responses (currently unused, but could be used for stricter typing)
-│   ├── parser.py                 # Parsing API responses into Pydantic models (currently unused)
-│   ├── README.md                 # Original README for lastfm_tagger (can be removed)
-│   └── __init__.py               # Initializes lastfm_tagger package
-│
-└── musicnn_tagger/               # musicnn integration for AI genre prediction
-    ├── tagger.py                 # Logic to use musicnn models, including model selection and fallback
-    ├── taggram.py                # Functions for taggram processing and visualization (musicnn output)
-    ├── config.py                 # Configuration settings for Musicnn (enabled, model count, thresholds)
-    ├── extractor.py              # Lower-level musicnn extractor functions (used by tagger.py)
-    ├── MSD_musicnn_big/          # (Optional) Directory containing the MSD_musicnn_big model (downloaded by download_big_model.bat)
-    ├── README.md                 # Original README for musicnn_tagger (can be removed)
-    └── __init__.py               # Initializes musicnn_tagger package
-```
-
-*   **`.env`**: Stores your Last.fm API key and application settings.  **Do not commit this file.**
-*   **`main.py`**:  The entry point.  Handles the interactive menu, loads settings, and calls `MusicTagger`.
-*   **`music_tagger.py`**:  The `MusicTagger` class orchestrates the tagging process.  It finds music files, extracts metadata, calls the AI and Last.fm taggers, and sets the genre tags.
-*   **`lastfm_tagger/`**:  Handles Last.fm API interactions.
-    *   `api_client.py`:  Makes requests to the Last.fm API.
-    *   `config.py`:  Manages Last.fm-specific settings.
-    *   `lastfm_tagger.py`:  Fetches tags, handles track/artist fallback, and filters by weight.
-*   **`musicnn_tagger/`**:  Handles AI-based genre prediction.
-    *   `tagger.py`:  Manages the `musicnn` models, including selection, fallback, and combining results.
-    *   `taggram.py`:  Provides functions for working with `musicnn`'s taggram output.
-    *   `config.py`: Manages Musicnn-specific settings.
-    *   `extractor.py`: Lower level functions to use the `musicnn` extractor.
-    *   `MSD_musicnn_big/`: Contains the (optional) larger `MSD_musicnn_big` model.
-*   **`download_big_model.bat`**: Downloads the `MSD_musicnn_big` model.
-
-## Requirements
-
-*   Python 3.7.16
-*   Packages listed in `requirements.txt`
-
-## Troubleshooting
-
-*   **`MSD_musicnn_big` not found:** If you get an error about the `MSD_musicnn_big` model, either run `download_big_model.bat` to download it, or the program will automatically use the `MTT_musicnn` model instead.
-*   **Last.fm API errors:** Make sure your `LASTFM_API_KEY` in the `.env` file is correct.  Network connectivity issues can also cause API errors.
-*   **File format errors:** If you encounter errors with specific files, ensure they are valid audio files and that `mutagen` supports them.  The `music_tagger.py` file includes extensive error handling for various file formats.
-*   **Tkinter errors on Windows:** The folder selection dialog uses Tkinter.  If you encounter errors, ensure Tkinter is properly installed with your Python distribution.  The code includes a fallback to console input if Tkinter is unavailable.
-* **PowerShell errors on Windows:** The `download_big_model.bat` script uses powershell. If you encounter errors, ensure that you have permissions to run scripts.
-
-## License
-`MIT License`
----
-=======
 3.  **The Interactive Menu 🪄:**
 
     *   You'll see a menu on your screen.
@@ -384,5 +199,4 @@
 
 ## License 📜
 
-`MIT License`
->>>>>>> dbe384fd
+`MIT License`